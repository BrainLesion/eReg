--- conflicted
+++ resolved
@@ -71,48 +71,11 @@
         else:
             self.parameters = self._generate_default_parameters()
 
-<<<<<<< HEAD
-        self.parameters["metric"] = (
-            self.parameters.get("metric", "mean_squares")
-            .replace("_", "")
-            .replace("-", "")
-            .lower()
-        )
-        default_metric_type = "mean_squares"
-        if "metric" in self.parameters:
-            print(
-                "WARNING: Please specify the 'metric' under the 'metric_parameters' key using 'type'."
-            )
-            default_metric_type = self.parameters["metric"]
-
-        self.parameters["metric_parameters"] = self.parameters.get(
-            "metric_parameters", {}
-        )
-        self.parameters["metric_parameters"]["type"] = self.parameters[
-            "metric_parameters"
-        ].get("type", default_metric_type)
-        self.parameters["metric_parameters"]["histogram_bins"] = self.parameters[
-            "metric_parameters"
-        ].get("histogram_bins", 50)
-        self.parameters["metric_parameters"]["radius"] = self.parameters[
-            "metric_parameters"
-        ].get("radius", 5)
-        self.parameters["metric_parameters"][
-            "intensityDifferenceThreshold"
-        ] = self.parameters["metric_parameters"].get(
-            "intensityDifferenceThreshold", 0.001
-        )
-        self.parameters["metric_parameters"][
-            "varianceForJointPDFSmoothing"
-        ] = self.parameters["metric_parameters"].get(
-            "varianceForJointPDFSmoothing", 1.5
-=======
     def _generate_default_parameters(self) -> dict:
         defaults_file = os.path.normpath(
             os.path.abspath(
                 __file__ + "configurations/default_rigid.yaml",
             )
->>>>>>> aedc922d
         )
         default_parameters = self.parameters = yaml.safe_load(open(defaults_file, "r"))
         return default_parameters
@@ -145,79 +108,13 @@
             config_data = configuration
         else:
             raise ValueError(
-                "Configuration must be a string path pointing to a .yml file or dictionary."
-            )
-
-<<<<<<< HEAD
-            # checks related to composite transforms
-            assert isinstance(
-                self.parameters["previous_transforms"], list
-            ), "Previous transforms must be a list."
-            assert (
-                len(self.parameters["previous_transforms"]) > 0
-            ), "No previous transforms provided."
-
-        self.parameters["optimizer"] = self.parameters.get(
-            "optimizer", "regular_step_gradient_descent"
-        )
-        default_optimizer_type = "regular_step_gradient_descent"
-        if "optimizer" in self.parameters:
-            print(
-                "WARNING: Please specify the 'optimizer' under the 'optimizer_parameters' key using 'type'."
-            )
-            default_optimizer_type = self.parameters["optimizer"]
-
-        # this is taken directly from the sample_config.yaml
-        default_optimizer_parameters = {
-            "type": default_optimizer_type,
-            "min_step": 1e-6,  # regular_step_gradient_descent
-            "max_step": 1.0,  # gradient_descent, regular_step_gradient_descent
-            "maximumStepSizeInPhysicalUnits": 1.0,  # regular_step_gradient_descent, gradient_descent_line_search, gradient_descent,
-            "iterations": 1000,  # regular_step_gradient_descent, gradient_descent_line_search, gradient_descent, conjugate, lbfgsb, lbfgsb2
-            "learningrate": 1.0,  # gradient_descent, gradient_descent_line_search
-            "convergence_minimum": 1e-6,  # gradient_descent, gradient_descent_line_search
-            "convergence_window_size": 10,  # gradient_descent, gradient_descent_line_search
-            "line_search_lower_limit": 0.0,  # gradient_descent_line_search
-            "line_search_upper_limit": 5.0,  # gradient_descent_line_search
-            "line_search_epsilon": 0.01,  # gradient_descent_line_search
-            "step_length": 0.1,  # conjugate, exhaustive, powell
-            "simplex_delta": 0.1,  # amoeba
-            "maximum_number_of_corrections": 5,  # lbfgsb, lbfgsb2
-            "maximum_number_of_function_evaluations": 2000,  # lbfgsb, lbfgsb2
-            "solution_accuracy": 1e-5,  # lbfgsb2
-            "hessian_approximate_accuracy": 1e-5,  # lbfgsb2
-            "delta_convergence_distance": 1e-5,  # lbfgsb2
-            "delta_convergence_tolerance": 1e-5,  # lbfgsb2
-            "line_search_maximum_evaluations": 50,  # lbfgsb2
-            "line_search_minimum_step": 1e-20,  # lbfgsb2
-            "line_search_accuracy": 1e-4,  # lbfgsb2
-            "epsilon": 1e-8,  # one_plus_one_evolutionary
-            "initial_radius": 1.0,  # one_plus_one_evolutionary
-            "growth_factor": -1.0,  # one_plus_one_evolutionary
-            "shrink_factor": -1.0,  # one_plus_one_evolutionary
-            "maximum_line_iterations": 100,  # powell
-            "step_tolerance": 1e-6,  # powell
-            "value_tolerance": 1e-6,  # powell
-            "relaxation": 0.5,  # regular_step_gradient_descent
-            "tolerance": 1e-4,  # regular_step_gradient_descent
-            "rigid_registration": False,
-        }
-
-        # check for optimizer parameters in config file
-        self.parameters["optimizer_parameters"] = self.parameters.get(
-            "optimizer_parameters", {}
-        )
-
-        # for any optimizer parameters not in the config file, use the default values
-        for key, value in default_optimizer_parameters.items():
-            if key not in self.parameters["optimizer_parameters"]:
-                self.parameters["optimizer_parameters"][key] = value
-=======
+                "Configuration must be a string path pointing to a yaml/yml file or dictionary."
+            )
+
         # Update only the keys present in the YAML file
         for key, value in config_data.items():
             if key in self.parameters:
                 self.parameters[key] = value
->>>>>>> aedc922d
 
     def register(
         self,
