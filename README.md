--- conflicted
+++ resolved
@@ -1,6 +1,4 @@
 # eReg
-<<<<<<< HEAD
-TODO
 
 ## Installation
 
@@ -9,24 +7,5 @@
 ```sh
 pip install ereg
 ```
-<!-- TODO adjust this
-## Citation
 
-If you use panoptica in your research, please cite it to support the development!
-
-Kofler, F., Möller, H., Buchner, J. A., de la Rosa, E., Ezhov, I., Rosier, M., Mekki, I., Shit, S., Negwer, M., Al-Maskari, R., Ertürk, A., Vinayahalingam, S., Isensee, F., Pati, S., Rueckert, D., Kirschke, J. S., Ehrlich, S. K., Reinke, A., Menze, B., Wiestler, B., & Piraud, M. (2023). *Panoptica -- instance-wise evaluation of 3D semantic and instance segmentation maps.* [arXiv preprint arXiv:2312.02608](https://arxiv.org/abs/2312.02608).
-
-```
-@misc{kofler2023panoptica,
-      title={Panoptica -- instance-wise evaluation of 3D semantic and instance segmentation maps}, 
-      author={Florian Kofler and Hendrik Möller and Josef A. Buchner and Ezequiel de la Rosa and Ivan Ezhov and Marcel Rosier and Isra Mekki and Suprosanna Shit and Moritz Negwer and Rami Al-Maskari and Ali Ertürk and Shankeeth Vinayahalingam and Fabian Isensee and Sarthak Pati and Daniel Rueckert and Jan S. Kirschke and Stefan K. Ehrlich and Annika Reinke and Bjoern Menze and Benedikt Wiestler and Marie Piraud},
-      year={2023},
-      eprint={2312.02608},
-      archivePrefix={arXiv},
-      primaryClass={cs.CV}
-}
-``` -->
-=======
-
-## TODO
->>>>>>> fb788a5e
+## TODO